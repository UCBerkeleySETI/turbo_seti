--- conflicted
+++ resolved
@@ -140,50 +140,14 @@
     This function is separate from the FindDoppler class to allow parallelization. This should not be called
     directly, but rather via the `FindDoppler.search()` or `FindDoppler.search_dask()` routines.
 
-<<<<<<< HEAD
-        """
-        d = data_dict
-        logger.info("Start searching for coarse channel: %s" % d['coarse_chan'])
-        data_obj = DATAH5(d['filename'], f_start=d['f_start'], f_stop=d['f_stop'],
-                          coarse_chan=d['coarse_chan'], n_coarse_chan=d['tn_coarse_chan'])
-
-        self.logwriter.info("Start searching for %s ; coarse channel: %i " % (d['filename'], d['coarse_chan']))
-        spectra, drift_indices = data_obj.load_data()
-        tsteps = data_obj.tsteps
-        tsteps_valid = data_obj.tsteps_valid
-        tdwidth = data_obj.tdwidth
-        fftlen = data_obj.fftlen
-        nframes = tsteps_valid
-        shoulder_size = data_obj.shoulder_size
-
-        if self.flagging:
-            ##EE This flags the edges of the PFF for BL data (with 3Hz res per channel).
-            ##EE The PFF flat profile falls after around 100k channels.
-            ##EE But it falls slowly enough that could use 50-80k channels.
-            median_flag = np.median(spectra)
-#             spectra[:,:80000] = median_flag/float(tsteps)
-#             spectra[:,-80000:] = median_flag/float(tsteps)
-
-            ##EE Flagging spikes in time series.
-            time_series=spectra.sum(axis=1)
-            time_series_median = np.median(time_series)
-            mask=(time_series-time_series_median)/time_series.std() > 10   #Flagging spikes > 10 in SNR
-
-            if mask.any():
-                self.logwriter.info("Found spikes in the time series. Removing ...")
-                spectra[mask,:] = time_series_median/float(fftlen)  # So that the value is not the median in the time_series.
-=======
     Args:
         data_dict (dict): File's waterfall data handler.
-                        Required keys: {'filename','f_start', 'f_stop', 'coarse_chan', 'tn_coarse_chan'}
+                        Required keys: {'filename','f_start', 'f_stop', 'coarse_chan', 'n_coarse_chan'}
         find_doppler_instance (FindDoppler): Instance of FindDoppler class (needed to access search params)
         logwriter (LogWriter): A LogWriter to write log output into. If None, one will be created.
         filewriter (FileWriter): A FileWriter to use to write the dat file. If None, one will be created.
->>>>>>> 59c2e814
-
     Returns:
         Success (bool): Returns True if successful (needed for dask).
-
     """
     d = data_dict
     fd = find_doppler_instance
@@ -199,7 +163,7 @@
 
     #logger.info("Start searching for coarse channel: %s" % d['coarse_chan'])
     data_obj = DATAH5(d['filename'], f_start=d['f_start'], f_stop=d['f_stop'],
-                      coarse_chan=d['coarse_chan'], tn_coarse_chan=d['tn_coarse_chan'])
+                      coarse_chan=d['coarse_chan'], n_coarse_chan=d['n_coarse_chan'])
 
     fileroot_out = filename_in.split('/')[-1].replace('.h5', '').replace('.fits', '').replace('.fil','')
     if logwriter is None:
