"""
Two classes for the Data Handler of the turbo_seti package:
    DATAHandle
    DATAH5

Their descriptions are below.
"""
import os
import math
import logging

import numpy as np
from pkg_resources import resource_filename
import h5py

from blimpy import Waterfall
from blimpy.io import sigproc

logger = logging.getLogger(__name__)

#For debugging
#import cProfile
#import pdb;# pdb.set_trace()

class DATAHandle:
    """
    Class to setup input file for further processing of data.
    Handles conversion to h5 (from fil), extraction of
    coarse channel info, waterfall info, and file size checking.
    """

    def __init__(self, filename=None, out_dir='./', n_coarse_chan=None, coarse_chans=None):
        """
        :param filename:        string,      name of file (.h5 or .fil)
        :param out_dir:         string,      directory where output files should be saved
        :param n_coarse_chan:   integer,     number of coarse channels
        :param coarse_chans     list or None,   list of course channels
        """

        if filename and os.path.isfile(filename):
            self.filename = filename
            self.out_dir = out_dir
            self.n_coarse_chan = n_coarse_chan
            self.coarse_chans = coarse_chans

            if not h5py.is_hdf5(filename):
                if not sigproc.is_filterbank(filename):
                    raise IOError('Not a filterbank file: {}'.format(filename))
                logger.info("Filterbank file detected. Attempting to create .h5 file in current directory...")
                try:
                    self.__make_h5_file()
                except:
                    raise IOError('Unable to create .h5 file from: {}.format(filename)')

            self.filestat = os.stat(filename)
            self.filesize = self.filestat.st_size/(1024.0**2)

            # Grab header from DATAH5
            dobj_master = DATAH5(filename)
            self.header = dobj_master.header
            dobj_master.close()

            # Split the file
            self.data_list = self.__split_h5()
            self.status = True

        else:
            self.status = False
            errmsg = "File {} doesn\'t exist, please check!".format(filename)
            logger.error(errmsg)
            raise IOError(errmsg)

    def get_info(self):
        """:return:    dict,    header of the blimpy file"""

        fil_file = Waterfall(self.filename, load_data=False)
        return fil_file.header

    def __make_h5_file(self):
        """
        Converts file to h5 format, saved in current directory.
        Sets the filename attribute of the calling DATAHandle
        to the (new) filename.
        :return: void
        """

        fil_file = Waterfall(self.filename)
        bn = os.path.basename(self.filename)
        new_filename = os.path.join(self.out_dir, bn.replace('.fil', '.h5'))
        fil_file.write_to_hdf5(new_filename)
        self.filename = new_filename

    def __split_h5(self):
        """
        Creates a plan to select data from single coarse channels.
        :return: list[DATAH5],
            where each list member contains a DATAH5 object
            for each of the coarse channels in the file.
        """

        data_list = []

        #Instancing file.
        try:
            fil_file = Waterfall(self.filename)
        except:
            errmsg = "Error encountered when trying to open file: {}".format(self.filename)
            logger.error(errmsg)
            raise IOError(errmsg)

        #Finding lowest freq in file.
        f_delt = fil_file.header['foff']
        f0 = fil_file.header['fch1']

        #Looping over the number of coarse channels.
        if self.n_coarse_chan is not None:
            n_coarse_chan = self.n_coarse_chan
        elif fil_file.header.get('n_coarse_chan', None) is not None:
            n_coarse_chan = fil_file.header['n_coarse_chan']
        else:
            n_coarse_chan = int(fil_file.calc_n_coarse_chan())

        # Only load coarse chans of interest -- or do all if not specified
        if self.coarse_chans in (None, ''):
            self.coarse_chans = range(n_coarse_chan)

        for chan in self.coarse_chans:

            #Calculate freq range for given course channel.
            f_start = f0 + chan * (f_delt) * fil_file.n_channels_in_file / n_coarse_chan
            f_stop = f0 + (chan + 1) * (f_delt) * fil_file.n_channels_in_file / n_coarse_chan

            if f_start > f_stop:
                f_start, f_stop = f_stop, f_start

            data_obj = {'filename': self.filename,
                        'f_start': f_start,
                        'f_stop': f_stop,
                        'coarse_chan': chan,
                        'n_coarse_chan': n_coarse_chan}

            #This appends to a list of all data instance selections. So that all get processed later.
            data_list.append(data_obj)

        return data_list

class DATAH5:
    """
    This class is where the waterfall data is loaded, as well as the header info.
    It creates other attributes related to the dedoppler search (load_drift_indexes).
    """

<<<<<<< HEAD
    def __init__(self, filename, f_start=None, f_stop=None, t_start=None, t_stop=None,
=======
    def __init__(self, filename, size_limit=SIZE_LIM, f_start=None, f_stop=None, t_start=None, t_stop=None,
>>>>>>> aaaa1669
                 coarse_chan=1, n_coarse_chan=None):
        """
        :param filename:        string      name of file
        :param f_start:         float       start frequency in MHz
        :param f_stop:          float       stop frequency in MHz
        :param t_start:         int         start integration ID
        :param t_stop:          int         stop integration ID
        :param coarse_chan:     int
        :param n_coarse_chan:  int
        """

        self.filename = filename
        self.closed = False
        self.f_start = f_start
        self.f_stop = f_stop
        self.t_start = t_start
        self.t_stop = t_stop
        self.n_coarse_chan = n_coarse_chan

        #Instancing file.
        try:
            self.fil_file = Waterfall(filename, f_start=self.f_start, f_stop=self.f_stop,
                                      t_start=self.t_start, t_stop=self.t_stop, load_data=False)
        except:
            errmsg = "Error encountered when trying to open file: {}".format(filename)
            logger.error(errmsg)
            raise IOError(errmsg)

        #Getting header
        try:
            if self.n_coarse_chan:
<<<<<<< HEAD
                header = self.__make_data_header(self.fil_file.header, coarse=True)
=======
                header = self.__make_data_header(self.fil_file.header,coarse=True)
>>>>>>> aaaa1669
            else:
                header = self.__make_data_header(self.fil_file.header)
        except:
            errmsg = "Error accessing header from file: {}".format(self.fil_file.header)
            logger.error(errmsg)
            raise IOError(errmsg)

        self.header = header

        self.fftlen = header['NAXIS1']

        #EE To check if swapping tsteps_valid and tsteps is more appropriate.
        self.tsteps_valid = header['NAXIS2']
        self.tsteps = int(math.pow(2, math.ceil(np.log2(math.floor(self.tsteps_valid)))))

        self.obs_length = self.tsteps_valid * header['DELTAT']
        self.drift_rate_resolution = (1e6 * np.abs(header['DELTAF'])) / self.obs_length   # in Hz/sec
        self.header['baryv'] = 0.0
        self.header['barya'] = 0.0
        self.header['coarse_chan'] = coarse_chan

        #EE For now I'm not using a shoulder. This is ok as long as
        ##  I'm analyzing each coarse channel individually.
        #EE In general this parameter is an integer (even number).
        #This gives two regions, each of n*steps, around spectra[i]
        self.shoulder_size = 0
        self.tdwidth = self.fftlen + self.shoulder_size * self.tsteps

    def load_data(self):
        """Read the spectra and drift indices from file.
        :return:    ndarray, ndarray        spectra, drift indices

        Args:

        Returns:

        """
        self.fil_file.read_data(f_start=self.f_start, f_stop=self.f_stop)

        #Blanking DC bin.
        if self.n_coarse_chan is not None:
            n_coarse_chan = self.n_coarse_chan
        else:
            n_coarse_chan = int(self.fil_file.calc_n_coarse_chan())
        if n_coarse_chan != self.fil_file.calc_n_coarse_chan():
            logger.warning('The file/selection is not an integer number of coarse channels. This could have unexpected consequences. Let op!')
        self.fil_file.blank_dc(n_coarse_chan)

        spec = np.squeeze(self.fil_file.data)
        spectra = np.array(spec, dtype=np.float64)

        # DCP APR 2020 -- COMMENTED OUT. THIS IS BREAKING STUFF IN CURRENT VERSION.
        #Arrange data in ascending order in freq if not already in that format.
        #if self.header['DELTAF'] < 0.0:
        #    spectra = spectra[:,::-1]

        # This check will add rows of zeros if the obs is too short
        # (and thus not a power of two rows).
        if spectra.shape[0] != self.tsteps:
            spectra = np.append(spectra, np.zeros((self.tsteps-spectra.shape[0],
                                                   self.fftlen)), axis=0)
        self.tsteps_valid = self.tsteps
        self.obs_length = self.tsteps * self.header['DELTAT']

        if spectra.shape != (self.tsteps_valid, self.fftlen):
            logger.error('Something is wrong with array size.')
            raise IOError('Something is wrong with array size.')

        drift_indexes = self.load_drift_indexes()

        return spectra, drift_indexes

    def load_drift_indexes(self):
        """
        The drift indices are read from a stored file so that
        there is no need to recalculate. This speed things up.
        :return:    ndarray     drift indices

        Args:

        Returns:

        """
        n = int(np.log2(self.tsteps))
        di_array = np.genfromtxt(resource_filename('turbo_seti',
                                                   'drift_indexes/drift_indexes_array_%d.txt'%n),
                                 delimiter=' ', dtype=int)

        ts2 = int(self.tsteps/2)
        drift_indexes = di_array[(self.tsteps_valid - 1 - ts2), 0:self.tsteps_valid]
        return drift_indexes

    def __make_data_header(self, header, coarse=False):
        """
        Takes header into fits header format
        :param header:      dict        blimpy waterfall header
        :param coarse:      Boolean     whether or not there are coarse channels to analyze
        :return:            dict
        """

        base_header = {}

        #used by file_writers.py
        base_header['SOURCE'] = header['source_name']
        base_header['MJD'] = header['tstart']
        base_header['DEC'] = str(header['src_dej'])
        base_header['RA'] = str(header['src_raj'])
        base_header['DELTAF'] = header['foff']
        base_header['DELTAT'] = float(header['tsamp'])

        #used by helper_functions.py
        if coarse:
<<<<<<< HEAD
            base_header['NAXIS1'] = int(header['nchans']/self.n_coarse_chan)
            base_header['FCNTR'] = np.abs(self.f_stop - self.f_start) / 2. + np.fmin(self.f_start, self.f_stop)
=======
            base_header['NAXIS1'] = int(header['nchans'] / self.n_coarse_chan)
            base_header['FCNTR'] = np.abs(self.f_stop - self.f_start)/2. + np.fmin(self.f_start, self.f_stop)
>>>>>>> aaaa1669
        else:
            base_header['NAXIS1'] = int(header['nchans'])
            base_header['FCNTR'] = float(header['fch1']) + header['foff'] * base_header['NAXIS1'] / 2

        #other header values.
        base_header['NAXIS'] = 2
        base_header['NAXIS2'] = int(self.fil_file.n_ints_in_file)
        return base_header

    def close(self):
        """Closes file and sets the data attribute `.closed` to
        True. A closed object can no longer be used for I/O operations.
        `close()` may be called multiple times without error.

        Args:

        Returns:

        """

        # Call file object destructor which should close the file
        del self.fil_file

        self.closed = True<|MERGE_RESOLUTION|>--- conflicted
+++ resolved
@@ -149,12 +149,7 @@
     This class is where the waterfall data is loaded, as well as the header info.
     It creates other attributes related to the dedoppler search (load_drift_indexes).
     """
-
-<<<<<<< HEAD
     def __init__(self, filename, f_start=None, f_stop=None, t_start=None, t_stop=None,
-=======
-    def __init__(self, filename, size_limit=SIZE_LIM, f_start=None, f_stop=None, t_start=None, t_stop=None,
->>>>>>> aaaa1669
                  coarse_chan=1, n_coarse_chan=None):
         """
         :param filename:        string      name of file
@@ -186,11 +181,7 @@
         #Getting header
         try:
             if self.n_coarse_chan:
-<<<<<<< HEAD
                 header = self.__make_data_header(self.fil_file.header, coarse=True)
-=======
-                header = self.__make_data_header(self.fil_file.header,coarse=True)
->>>>>>> aaaa1669
             else:
                 header = self.__make_data_header(self.fil_file.header)
         except:
@@ -303,13 +294,8 @@
 
         #used by helper_functions.py
         if coarse:
-<<<<<<< HEAD
             base_header['NAXIS1'] = int(header['nchans']/self.n_coarse_chan)
             base_header['FCNTR'] = np.abs(self.f_stop - self.f_start) / 2. + np.fmin(self.f_start, self.f_stop)
-=======
-            base_header['NAXIS1'] = int(header['nchans'] / self.n_coarse_chan)
-            base_header['FCNTR'] = np.abs(self.f_stop - self.f_start)/2. + np.fmin(self.f_start, self.f_stop)
->>>>>>> aaaa1669
         else:
             base_header['NAXIS1'] = int(header['nchans'])
             base_header['FCNTR'] = float(header['fch1']) + header['foff'] * base_header['NAXIS1'] / 2
