--- conflicted
+++ resolved
@@ -44,7 +44,7 @@
 
     """
     def __init__(self, filename=None, out_dir='./', n_coarse_chan=None, coarse_chans=None,
-                 kernels=None, gpu_backend=False, precision=2):
+                 kernels=None, gpu_backend=False, precision=2, mask=None):
         if not kernels:
             self.kernels = Kernels(gpu_backend, precision)
         else:
@@ -55,6 +55,7 @@
             self.out_dir = out_dir
             self.n_coarse_chan = n_coarse_chan
             self.coarse_chans = coarse_chans
+            self.mask = []
 
             if not h5py.is_hdf5(filename):
                 if not sigproc.is_filterbank(filename):
@@ -78,6 +79,9 @@
             self.drift_rate_resolution = dobj_master.drift_rate_resolution
             dobj_master.close()
 
+            # Load mask file from disk
+            self.__parse_mask_file(mask)
+
             # Split the file
             self.data_list = self.__split_h5()
             self.status = True
@@ -100,7 +104,6 @@
         fil_file = Waterfall(self.filename, load_data=False)
         return fil_file.header
 
-<<<<<<< HEAD
     def __parse_mask_file(self, mask_path):
         r"""
         Loads mask file from disk and creates the masking plan.
@@ -158,8 +161,6 @@
 
             self.mask.append((f_start, f_stop))
 
-=======
->>>>>>> 580762ed
     def __make_h5_file(self):
         r"""
         Converts file to h5 format, saved in current directory.
