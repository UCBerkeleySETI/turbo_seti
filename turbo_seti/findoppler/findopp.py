--- conflicted
+++ resolved
@@ -292,15 +292,10 @@
 
 #         self.filewriter.report_coarse_channel(data_obj.header,max_val.total_n_hits)
         self.filewriter = tophitsearch(tree_findoppler_original, max_val, tsteps, nframes, data_obj.header, tdwidth, fftlen, self.max_drift,data_obj.obs_length, out_dir = self.out_dir, logwriter=self.logwriter, filewriter=self.filewriter, obs_info = self.obs_info)
-<<<<<<< HEAD
-        logger.info("Total number of hits for coarse channel "+ str(data_obj.header[u'coarse_chan']) +" is: %i"%max_val.total_n_hits)
-
-=======
         try:
             logger.info("Total number of candidates for coarse channel "+ str(data_obj.header[u'coarse_chan']) +" is: %i"%max_val.total_n_candi)
         except:
             logger.info("Total number of candidates for coarse channel "+ str(data_obj.header[b'coarse_chan']) +" is: %i"%max_val.total_n_candi)
->>>>>>> 626e0267
 
 #  ======================================================================  #
 
@@ -337,10 +332,6 @@
 
     return tree_findoppler
 
-<<<<<<< HEAD
-def hitsearch(spectrum, specstart, specend, hitthresh, drift_rate, header, fftlen, tdwidth, max_val, reverse):
-    ''' Searches for hits: each channel if > hitthresh.
-=======
 #  ======================================================================  #
 #  This function bit-reverses the given value "inval" with the number of   #
 #  bits, "nbits".    ----  R. Ramachandran, 10-Nov-97, nfra.               #
@@ -387,51 +378,8 @@
     x = ((x & 0x0000FFFF) << 16) | ((x & 0xFFFF0000) >> 16)
     return x
 
-def AxisSwap(inbuf, outbuf, nchans, NTSampInRead):
-    #long int    j1, j2, indx, jndx;
-    for j1 in range(0, NTSampInRead):
-        indx  = j1 * nchans
-        for j2 in range(nchans-1, -1, -1):
-            jndx = j2 * NTSampInRead + j1
-            outbuf[jndx]  = inbuf[indx+j2]
-
-def FlipBand(outbuf, nchans, NTSampInRead):
-    temp = np.zeros(nchans*NTSampInRead, dtype=np.float64)
-
-    indx  = (nchans - 1);
-    for i in range(0, nchans):
-        jndx = (indx - i) * NTSampInRead
-        kndx = i * NTSampInRead
-        np.copyto(temp[jndx: jndx+NTSampInRead], outbuf[kndx + NTSampInRead])
-    #memcpy(outbuf, temp, (sizeof(float)*NTSampInRead * nchans));
-    outbuf = temp
-    return
-
-def FlipX(outbuf, xdim, ydim):
-    temp = np.empty_like(outbuf[0:xdim])
-    logger.debug("FlipX: temp array dimension: %s"%str(temp.shape))
-
-    for j in range(0, ydim):
-        indx = j * xdim
-        np.copyto(temp, outbuf[indx:indx+xdim])
-        np.copyto(outbuf[indx: indx+xdim], temp[::-1])
-    return
-
-def comp_stats(arrey):
-    #Compute mean and stddev of floating point vector array in a fast way, without using the outliers.
-
-    new_vec = np.sort(arrey,axis=None)
-
-    #Removing the lowest 5% and highest 5% of data, this takes care of outliers.
-    new_vec = new_vec[int(len(new_vec)*.05):int(len(new_vec)*.95)]
-    the_median = np.median(new_vec)
-    the_stddev = new_vec.std()
-
-    return the_median, the_stddev
-
-def candsearch(spectrum, specstart, specend, candthresh, drift_rate, header, fftlen, tdwidth, max_val, reverse):
-    ''' Searches for candidates: each channel if > candthresh.
->>>>>>> 626e0267
+def hitsearch(spectrum, specstart, specend, hitthresh, drift_rate, header, fftlen, tdwidth, max_val, reverse):
+    ''' Searches for hits: each channel if > hitthresh.
     '''
 
     logger.debug('Start searching for hits at drift rate: %f'%drift_rate)
