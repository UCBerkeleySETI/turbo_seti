--- conflicted
+++ resolved
@@ -3,14 +3,9 @@
 <br>
 | Version | Contents |
 | :--: | -- |
-<<<<<<< HEAD
-| 2.1.0  | Add frequency masking. See issue \#125. |
-| 2.0.1  | Amended `plot_event_pipeline.py` to accept a new filter_spec parameter. See issue \#127. |
-=======
 | 2.1.0 **coming soon** | Add frequency channel masking capability. See issue #125. |
 | 2.0.2 | Amended `find_doppler.py`, `seti_event.py`, and `plot_event.py` to ressurect logging. See issue \#134. |
 | 2.0.1 | Amended `plot_event_pipeline.py` to accept a new filter_spec parameter. See issue \#127. |
->>>>>>> 06ad6272
 | | Amended `plot_event.py` to stop generating "RuntimeWarning: More than 20 figures have been opened".
 | | Default write-mode for DAT & LOG files is changed to "w" (replace). Append requires new optional `-a y` parameter.
 | | GPU-mode performance improvements.
