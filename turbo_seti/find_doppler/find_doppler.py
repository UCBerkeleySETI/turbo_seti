"""
Class FindDoppler

Non-object functions:
    search_coarse_channel
    populate_tree
    hitsearch
    tophitsearch
"""

# Parallel python support
import dask.bag as db
from dask.diagnostics import ProgressBar

import numpy as np
import copy

#For importing cython code
import pyximport
pyximport.install(setup_args={"include_dirs":np.get_include()}, reload_support=True)

from .data_handler import DATAHandle, DATAH5
from .file_writers import FileWriter, LogWriter
from .helper_functions import bitrev, chan_freq, comp_stats, FlipX
from .merge_dats_logs import merge_dats_logs

try:
    from . import taylor_tree as tt
except:
    import taylor_tree as tt

#For debugging
#import pdb;# pdb.set_trace()

from logbook import Logger
from ..log import logger_group
logger = Logger('turboseti.find_doppler')
logger_group.add_logger(logger)

class MaxVals:
    """ Class used to initialize some maximums """
    def __init__(self):
        self.maxsnr = None
        self.maxdrift = None
        self.maxsmooth = None
        self.maxid = None
        self.total_n_hits = None

    def init(self, tdwidth):
        if self.maxsnr is None:
            self.maxsnr = np.zeros(tdwidth, dtype=np.float64)
        if self.maxdrift is None:
            self.maxdrift = np.zeros(tdwidth, dtype=np.float64)
        if self.maxsmooth is None:
            self.maxsmooth = np.zeros(tdwidth, dtype='uint8')
        if self.maxid is None:
            self.maxid = np.zeros(tdwidth, dtype='uint32')
        if self.total_n_hits is None:
            self.total_n_hits = 0

class HistVals:
    """Temporary class that saved the normalized spectrum for all drift rates."""
    def __init__(self):
        self.histsnr = None
        self.histdrift = None
        self.histid = None


class FindDoppler:
    """ """
    def __init__(self, datafile, max_drift, min_drift=0, snr=25.0, out_dir='./', coarse_chans=None,
                 obs_info=None, flagging=None, n_coarse_chan=None, fscrunch=1):
        """
        Initializes FindDoppler object

        Args:
            datafile (string):  Inputted filename (.h5 or .fil)
            max_drift (float):  Max drift rate in Hz/second
            min_drift (int):    Min drift rate in Hz/second
            snr (float):        Signal to Noise Ratio - A ratio bigger than 1 to 1 has more signal than  noise
            out_dir (string):   Directory where output files should be placed. By default this is the
                                current working directory.
            coarse_chans (list(int)):  the inputted comma separated list of coarse channels to analyze, if any.
            obs_info (dict):     Used to hold info found on file, including info about pulsars, RFI, and SEFD
            flagging (bool):     Flags the edges of the PFF for BL data (with 3Hz res per channel)
            n_coarse_chan (int): Number of coarse channels in file
        """
        self.min_drift = min_drift
        self.max_drift = max_drift
        self.snr = snr
        self.out_dir = out_dir
        self.fscrunch = fscrunch

        self.data_handle = DATAHandle(datafile, out_dir=out_dir, n_coarse_chan=n_coarse_chan, coarse_chans=coarse_chans)
        if (self.data_handle is None) or (self.data_handle.status is False):
            raise IOError("File error, aborting...")

        logger.info(self.data_handle.get_info())
        logger.info("A new FinDoppler instance created!")

        if obs_info is None:
            obs_info = {'pulsar': 0, 'pulsar_found': 0, 'pulsar_dm': 0.0, 'pulsar_snr': 0.0,
                        'pulsar_stats': np.zeros(6), 'RFI_level': 0.0, 'Mean_SEFD': 0.0, 'psrflux_Sens': 0.0,
                        'SEFDs_val': [0.0], 'SEFDs_freq': [0.0], 'SEFDs_freq_up': [0.0]}

        self.obs_info = obs_info

        self.status = True
        self.flagging = flagging

    def get_info(self):
        """Generate info string

        Args: None

        Returns:
          : String that contains the values of this FinDoppler object's attributes.

        """
        info_str = "File: %s\n drift rates (min, max): (%f, %f)\n SNR: %f\n"%(self.data_handle.filename, self.min_drift, self.max_drift, self.snr)
        return info_str

    def search(self, n_partitions=1, progress_bar='y'):
        """ Top level search routine

        Uses dask to launch multiple drift searches in parallel

        Args:
            n_partitions (int): Number of threads to use in parallel. Defaults to 1 (single-threaded)
        """
        logger.debug("Start searching...")
        logger.debug(self.get_info())

        filename_in = self.data_handle.filename
        header_in   = self.data_handle.header

        wfilename = filename_in.split('/')[-1].replace('.h5', '').replace('.fits', '').replace('.fil', '')
        logwriter = LogWriter('%s/%s.log'%(self.out_dir.rstrip('/'), wfilename))
        filewriter = FileWriter('%s/%s.dat'%(self.out_dir.rstrip('/'), wfilename), header_in)

        logger.info("Start ET search for %s" % filename_in)
        logwriter.info("Start ET search for %s" % filename_in)

        # Run serial version
        if n_partitions == 1:
            for ii, data_dict in enumerate(self.data_handle.data_list):
                search_coarse_channel(data_dict, self, fscrunch=self.fscrunch, filewriter=filewriter, logwriter=logwriter)
        # Run Parallel version via dask
        else:
            b = db.from_sequence(self.data_handle.data_list, npartitions=n_partitions)
            if progress_bar == 'y':
                with ProgressBar():
                    b.map(search_coarse_channel, self, fscrunch=self.fscrunch).compute()
            else:
<<<<<<< HEAD
                b.map(search_coarse_channel, self, fscrunch=self.fscrunch).compute()
=======
                b.map(search_coarse_channel, self).compute()
            merge_dats_logs(filename_in, self.out_dir, 'dat', cleanup='y')
            merge_dats_logs(filename_in, self.out_dir, 'log', cleanup='y')
>>>>>>> 6b7f2062


def search_coarse_channel(data_dict, find_doppler_instance, fscrunch=1, logwriter=None, filewriter=None):
    """ Run a turboseti search on a single coarse channel.

    This function is separate from the FindDoppler class to allow parallelization. This should not be called
    directly, but rather via the `FindDoppler.search()` or `FindDoppler.search_dask()` routines.

    Args:
        data_dict (dict): File's waterfall data handler.
                        Required keys: {'filename','f_start', 'f_stop', 'coarse_chan', 'n_coarse_chan'}
        find_doppler_instance (FindDoppler): Instance of FindDoppler class (needed to access search params)
        logwriter (LogWriter): A LogWriter to write log output into. If None, one will be created.
        filewriter (FileWriter): A FileWriter to use to write the dat file. If None, one will be created.
    Returns:
        Success (bool): Returns True if successful (needed for dask).
    """
    d = data_dict
    fd = find_doppler_instance

    out_dir = fd.out_dir
    filename_in = fd.data_handle.filename
    header_in = fd.data_handle.header
    min_drift = fd.min_drift
    max_drift = fd.max_drift
    snr = fd.snr
    obs_info = fd.obs_info
    flagging = fd.flagging

    #logger.info("Start searching for coarse channel: %s" % d['coarse_chan'])
    data_obj = DATAH5(d['filename'], f_start=d['f_start'], f_stop=d['f_stop'],
                      coarse_chan=d['coarse_chan'], n_coarse_chan=d['n_coarse_chan'])

    fileroot_out = filename_in.split('/')[-1].replace('.h5', '').replace('.fits', '').replace('.fil', '')
    if logwriter is None:
        logwriter = LogWriter('%s/%s_%i.log' % (out_dir.rstrip('/'), fileroot_out, d['coarse_chan']))
    if filewriter is None:
        filewriter = FileWriter('%s/%s_%i.dat' % (out_dir.rstrip('/'), fileroot_out, d['coarse_chan']), header_in)

    spectra, drift_indices = data_obj.load_data()
    spectra_flipped = np.copy(spectra)[:, ::-1]
    tsteps = data_obj.tsteps
    tsteps_valid = data_obj.tsteps_valid
    tdwidth = data_obj.tdwidth
    fftlen = data_obj.fftlen
    nframes = tsteps_valid
    shoulder_size = data_obj.shoulder_size

    if flagging:
        ##EE This flags the edges of the PFF for BL data (with 3Hz res per channel).
        ##EE The PFF flat profile falls after around 100k channels.
        ##EE But it falls slowly enough that could use 50-80k channels.
        median_flag = np.median(spectra)
        #             spectra[:,:80000] = median_flag/float(tsteps)
        #             spectra[:,-80000:] = median_flag/float(tsteps)

        ##EE Flagging spikes in time series.
        time_series = spectra.sum(axis=1)
        time_series_median = np.median(time_series)

        # Flagging spikes > 10 in SNR
        mask = (time_series - time_series_median) / time_series.std() > 10
        if mask.any():
            logwriter.info("Found spikes in the time series. Removing ...")
            spectra[mask, :] = time_series_median / float(
                fftlen)  # So that the value is not the median in the time_series.

    else:
        median_flag = np.array([0])

    # allocate array for findopplering
    # init findopplering array to zero
    tree_findoppler = np.zeros(tsteps * tdwidth, dtype=np.float64) + median_flag

    # allocate array for holding original
    # Allocates array in a fast way (without initialize)
    tree_findoppler_original = np.empty_like(tree_findoppler)

    # build index mask for in-place tree doppler correction
    ibrev = np.zeros(tsteps, dtype=np.int32)

    for i in range(0, tsteps):
        ibrev[i] = bitrev(i, int(np.log2(tsteps)))

    d_max_val = {}
    fs = 1
    while fs <= fscrunch:
        max_val = MaxVals()
        max_val.init(tdwidth // fs)
        d_max_val[fs] = max_val
        fs *= 2

    # EE: Making "shoulders" to avoid "edge effects". Could do further testing.
    specstart = int(tsteps * shoulder_size / 2)
    specend = tdwidth - (tsteps * shoulder_size)

    # --------------------------------
    # Stats calc
    the_mean_val, the_stddev = comp_stats(spectra.sum(axis=0))

    # --------------------------------
    # Looping over drift_rate_nblock
    # --------------------------------
    drift_rate_nblock = int(np.floor(max_drift / (data_obj.drift_rate_resolution * tsteps_valid)))

    for drift_block in range(-1 * drift_rate_nblock, drift_rate_nblock + 1):
        logger.debug("Drift_block %i" % drift_block)

        # Populates the find_doppler tree with the spectra
        if drift_block <= 0:
            populate_tree(spectra_flipped, tree_findoppler, nframes, tdwidth, tsteps, fftlen, shoulder_size,
                          roll=drift_block, reverse=0)
        else:
            populate_tree(spectra, tree_findoppler, nframes, tdwidth, tsteps, fftlen, shoulder_size,
                          roll=drift_block, reverse=1)

        # make a copy of original array (BEFORE TAYLOR_FLT)
        np.copyto(tree_findoppler_original, tree_findoppler)

        # Run taylor tree (main turboseti kernel)
        logger.info("Doppler correcting block %i..." % drift_block)
        tt.taylor_flt(tree_findoppler, tsteps * tdwidth, tsteps)
        logger.debug("done...")

        if drift_block <= 0:
            logger.info("Un-flipping corrected negative doppler...")
            tree_findoppler = tree_findoppler[::-1]

        # DCP: Well this is horrible code:
        if drift_block <= 0:
            complete_drift_range = data_obj.drift_rate_resolution * np.array(
                range(-1 * tsteps_valid * (np.abs(drift_block) + 1) + 1,
                      -1 * tsteps_valid * (np.abs(drift_block)) + 1))
            sub_range = complete_drift_range[(complete_drift_range < min_drift) &
                                             (complete_drift_range >= -1 * max_drift)]
        else:
            complete_drift_range = data_obj.drift_rate_resolution * np.array(
                range(tsteps_valid * drift_block, tsteps_valid * (drift_block + 1)))
            sub_range = complete_drift_range[(complete_drift_range >= min_drift) &
                                             (complete_drift_range <= max_drift)]

        # Loop over drift rate, and find max SNR values.
        # The MaxVals() dict, d_max_val, will update with highest SNR found.
        for k, drift_rate in enumerate(sub_range):

            # DCP 2020.04 -- WAR to drift rate in flipped files
            if data_obj.header['DELTAF'] < 0:
                drift_rate *= -1

            # Grab correct bit of spectrum out of the dedoppler tree output
            indx = ibrev[drift_indices[k]] * tdwidth
            spectrum = tree_findoppler[indx: indx + tdwidth]

            # normalize DCP: CAN THIS BE MOVED OUT OF LOOP?
            spectrum -= the_mean_val
            spectrum /= the_stddev

            n_hits, d_max_val = hitsearch(spectrum, specstart, specend, snr,
                                          drift_rate, data_obj.header,
                                          tdwidth, d_max_val, 0, fscrunch=fscrunch)

    # Writing the top hits to file.
    filewriter = tophitsearch(tree_findoppler_original, d_max_val, tsteps, data_obj.header, tdwidth,
                              fftlen, max_drift, data_obj.obs_length,
                              logwriter=logwriter, filewriter=filewriter, obs_info=obs_info, fscrunch=fscrunch)

    logger.info("Total number of candidates for coarse channel " + str(
        data_obj.header['coarse_chan']) + " is: %i" % d_max_val[1].total_n_hits)
    data_obj.close()
    filewriter.close()
    return True


def populate_tree(spectra, tree_findoppler, nframes, tdwidth, tsteps, fftlen,
                  shoulder_size, roll=0, reverse=0):
    """This script populates the findoppler tree with the spectra.
    It creates two "shoulders" (each region of tsteps*(shoulder_size/2) in size) to avoid "edge" issues.
    It uses np.roll() for drift-rate blocks higher than 1.

    Args:
      spectra: ndarray,        spectra calculated from file
      tree_findoppler: ndarray,        tree to be populated with spectra
      nframes: int,
      tdwidth: int,
      tsteps: int,
      fftlen: int,            length of fast fourier transform (fft) matrix
      shoulder_size: int,            size of shoulder region
      roll: int,            used to calculate amount each entry to the spectra should be rolled (shifted) (Default value = 0)
      reverse: int(boolean),   used to determine which way spectra should be rolled (shifted) (Default value = 0)

    Returns:
      : ndarray,        spectra-populated version of the input tree_findoppler

    """

    if reverse:
        direction = -1
    else:
        direction = 1

    for i in range(0, nframes):
        sind = tdwidth*i + tsteps*int(shoulder_size/2)
        cplen = fftlen

        ##EE copy spectra into tree_findoppler, leaving two regions in each side blanck (each region of tsteps*(shoulder_size/2) in size).
        # Copy spectra into tree_findoppler, with rolling.
        np.copyto(tree_findoppler[sind: sind + cplen], np.roll(spectra[i], roll * i * direction))

#         ##EE loads the end part of the current spectrum into the left hand side black region in tree_findoppler (comment below says "next spectra" but for that need i+1...bug?)
         #load end of current spectra into left hand side of next spectra
        sind = i * tdwidth
        np.copyto(tree_findoppler[sind: sind + tsteps*int(shoulder_size/2)], spectra[i, fftlen-(tsteps*int(shoulder_size/2)):fftlen])

    return tree_findoppler


def hitsearch(spectrum, specstart, specend, hitthresh, drift_rate, header,
              tdwidth, d_max_val, reverse, fscrunch=1):
    """Searches for hits at given drift rate. A hit occurs in each channel if > hitthresh.

    Args:
      spectrum: ndarray,
      specstart: int,                first index to search for hit in spectrum
      specend: int,                last index to search for hit in spectrum
      hitthresh: float,              signal to noise ratio used as threshold for determining hits
      drift_rate: float,              drift rate at which we are searching for hits
      header: dict,               header in fits header format. See data_handler.py's DATAH5 class header
      tdwidth: int,
      max_val: max_vals,           object to be filled with max values from this search and then returned
      reverse: int(boolean),       used to flag whether fine channel should be reversed
      fscrunch (int):       Apply frequency scrunch
    Returns:
      : int, max_vals,      j is the amount of hits.

    """
    fs = 1
    d_n_hits = {}

    # Make sure we don't modify header outside this method!
    header = copy.deepcopy(header)

    while fs <= fscrunch:
        max_val = d_max_val[fs]

        logstr = 'Start searching for hits at drift rate: %f, fs: %s' % (drift_rate, fs)
        logger.debug(logstr)
        sq2 = np.sqrt(2)
        fs2 = np.log2(fs)
        snrcorr = 1.0/np.power(sq2, fs2)  # Correction for SNR after fscrunch
        j = 0
        if fs > 1:
            spectrum  = spectrum.reshape((-1, 2)).sum(axis=-1)
            specstart = round(specstart / 2)
            specend   = round(specend / 2)
            tdwidth   = tdwidth // 2
            hitthresh *= np.sqrt(2)  # To avoid recomputing SNR/STDEV of data, scale threshold
            header['NAXIS1'] = header['NAXIS1'] // 2
            header['DELTAF'] = header['DELTAF'] * 2
            #logger.debug(spectrum.shape, specstart, specend)

        for i in (spectrum[specstart:specend] > hitthresh).nonzero()[0] + specstart:
            k = (tdwidth - 1 - i) if reverse else i
            info_str  = 'Hit found at SNR %f! %s\t' % (spectrum[i] * snrcorr, '(reverse)' if reverse else '')
            info_str += 'Spectrum index: %d, Drift rate: %f\t' % (i, drift_rate)
            info_str += 'Uncorrected frequency: %f\t' % chan_freq(header, k, tdwidth, 0)
            #info_str += 'Corrected frequency: %f' % chan_freq(header, k, tdwidth, 1)
            logger.debug(info_str)
            j += 1
            used_id = j
            if spectrum[i] * snrcorr > max_val.maxsnr[k]:
                max_val.maxsnr[k] = spectrum[i] * snrcorr
                max_val.maxdrift[k] = drift_rate
                max_val.maxid[k] = used_id
        max_val.total_n_hits += j
        d_max_val[fs] = max_val
        d_n_hits[fs] = j
        fs *= 2

    return d_n_hits, d_max_val


def tophitsearch(tree_findoppler_original, d_max_val, tsteps, header, tdwidth, fftlen,
                 max_drift, obs_length, logwriter=None, filewriter=None, obs_info=None, fscrunch=1):
    """This finds the hits with largest SNR within 2*tsteps frequency channels.

    Args:
      tree_findoppler_original: ndarray,        spectra-populated findoppler tree
      d_max_val: max_vals,      dict contains max values from hitsearch
      tsteps: int,
      header: dict,           header in fits header format. See data_handler.py's DATAH5 class header. Used to report tophit in filewriter
      tdwidth: int,
      fftlen: int,            length of fast fourier transform (fft) matrix
      max_drift: float,          Max drift rate in Hz/second
      obs_length: float,
      logwriter: LogWriter       logwriter to which we should write if we find a top hit (Default value = None)
      filewriter: FileWriter      filewriter corresponding to file to which we should save the
    local maximum of tophit. See report_tophit in filewriters.py (Default value = None)
      obs_info: dict, (Default value = None)

    Returns:
      : FileWriter,     same filewriter that was input

    """
    fs = 1
    header = copy.deepcopy(header)
    tdwidth0 = copy.copy(tdwidth)
    fftlen0 = fftlen
    deltaf0 = header['DELTAF']
    header0 = copy.deepcopy(header)

    while fs <= fscrunch:
        max_val = d_max_val[fs]
        maxsnr = max_val.maxsnr

        if fs > 1:
            logger.debug("TOPHITSEARCH fscrunching, ", fs)
            tree_findoppler_original = tree_findoppler_original.reshape((-1, 2)).mean(axis=-1)
            tdwidth = tdwidth // 2
            fftlen  = fftlen // 2
            header['NAXIS1'] = header['NAXIS1'] // 2
            header['DELTAF'] = header['DELTAF'] * 2
            logger.info("%s %s %s" %(header['NAXIS1'], header['DELTAF'], tdwidth))

        total_drift_in_hz  = obs_length * max_drift
        total_drift_n_chan = abs(round(total_drift_in_hz / header0['DELTAF'] / 1e6 / fs))
        #print(total_drift_n_chan)

        logger.info(f"max drift {max_drift}  obslen {obs_length:2.2f} tdrift {total_drift_in_hz:2.3f} tdrift_nchan {total_drift_n_chan} fscrunch {fs}")

        logger.info("original matrix size: %d\t(%d, %d)"%(len(tree_findoppler_original), tsteps, tdwidth))
        tree_orig = tree_findoppler_original.reshape((tsteps, tdwidth))
        logger.info("tree_orig shape: %s"%str(tree_orig.shape))

        for i in (maxsnr > 0).nonzero()[0]:
            lbound = int(round(max(0, i - total_drift_n_chan)))
            ubound = int(round(min(tdwidth, i + total_drift_n_chan)))
            logger.debug(f"lb:ub {lbound}:{ubound} nchan: {tdwidth} {total_drift_n_chan}")
            skip = 0

            if (maxsnr[lbound:ubound] > maxsnr[i]).nonzero()[0].any():
                skip = 1
            if skip:
                logger.debug("SNR not big enough... %f pass... index: %d"%(maxsnr[i], i))
            else:
                info_str = "Top hit found! SNR: %2.1f ... index: %d"%(maxsnr[i], i)
                logger.info(info_str)
                if logwriter:
                    logwriter.info(info_str)
                if filewriter:
                    filewriter = filewriter.report_tophit(max_val, i, (lbound, ubound), tdwidth0, fftlen0, header0, max_val.total_n_hits, fs, obs_info=obs_info)
                else:
                    logger.error('Not have filewriter? tell me why.')
        fs *= 2
    return filewriter<|MERGE_RESOLUTION|>--- conflicted
+++ resolved
@@ -152,13 +152,11 @@
                 with ProgressBar():
                     b.map(search_coarse_channel, self, fscrunch=self.fscrunch).compute()
             else:
-<<<<<<< HEAD
                 b.map(search_coarse_channel, self, fscrunch=self.fscrunch).compute()
-=======
-                b.map(search_coarse_channel, self).compute()
+                
             merge_dats_logs(filename_in, self.out_dir, 'dat', cleanup='y')
             merge_dats_logs(filename_in, self.out_dir, 'log', cleanup='y')
->>>>>>> 6b7f2062
+
 
 
 def search_coarse_channel(data_dict, find_doppler_instance, fscrunch=1, logwriter=None, filewriter=None):
