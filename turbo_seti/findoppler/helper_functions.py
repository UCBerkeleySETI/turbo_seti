#!/usr/bin/env python

import numpy as np
import logging
logger_hf = logging.getLogger(__name__)


def chan_freq(header, fine_channel, tdwidth, ref_frame):
<<<<<<< HEAD


    fftlen = header[u'NAXIS1']
    chan_index = fine_channel - (tdwidth-fftlen)/2
    chanfreq = header[u'FCNTR'] + (chan_index - fftlen/2)*np.abs(header[u'DELTAF'])

=======
    try:
        fftlen = header[u'NAXIS1']
        chan_index = fine_channel - (tdwidth-fftlen)/2
        chanfreq = header[u'FCNTR'] + (chan_index - fftlen/2)*header[u'DELTAF']
    except:
        fftlen = header[b'NAXIS1']
        chan_index = fine_channel - (tdwidth-fftlen)/2
        chanfreq = header[b'FCNTR'] + (chan_index - fftlen/2)*header[b'DELTAF']
>>>>>>> 626e0267
    #/* apply doppler correction */
    if ref_frame == 1:
        try:
            chanfreq = (1 - header[u'baryv']) * chanfreq
        except:
            chanfreq = (1 - header[b'baryv']) * chanfreq
    return chanfreq


#  ======================================================================  #
#  This function bit-reverses the given value "inval" with the number of   #
#  bits, "nbits".    ----  R. Ramachandran, 10-Nov-97, nfra.               #
#  python version ----  H. Chen   Modified 2014                            #
#  ======================================================================  #
def bitrev(inval, nbits):
    if nbits <= 1:
        ibitr = inval
    else:
        ifact = 1
        for i in range(1, nbits):
           ifact *= 2
        k = inval
        ibitr = (1 & k) * ifact
        for i in range(2, nbits+1):
            k /= 2
            ifact /= 2
            ibitr += (1 & k) * ifact
    return ibitr

#  ======================================================================  #
#  This function bit-reverses the given value "inval" with the number of   #
#  bits, "nbits".                                                          #
#  python version ----  H. Chen   Modified 2014                            #
#  reference: stackoverflow.com/questions/12681945                         #
#  ======================================================================  #
def bitrev2(inval, nbits, width=32):
    b = '{:0{width}b}'.format(inval, width=width)
    ibitr = int(b[-1:(width-1-nbits):-1], 2)
    return ibitr

#  ======================================================================  #
#  This function bit-reverses the given value "inval" with 32bits    #
#  python version ----  E.Enriquez   Modified 2016                            #
#  reference: stackoverflow.com/questions/12681945                         #
#  ======================================================================  #
def bitrev3(x):
    raise DeprecationWarning("WARNING: This needs testing.")

    x = ((x & 0x55555555) << 1) | ((x & 0xAAAAAAAA) >> 1)
    x = ((x & 0x33333333) << 2) | ((x & 0xCCCCCCCC) >> 2)
    x = ((x & 0x0F0F0F0F) << 4) | ((x & 0xF0F0F0F0) >> 4)
    x = ((x & 0x00FF00FF) << 8) | ((x & 0xFF00FF00) >> 8)
    x = ((x & 0x0000FFFF) << 16) | ((x & 0xFFFF0000) >> 16)
    return x

def AxisSwap(inbuf, outbuf, nchans, NTSampInRead):
    #long int    j1, j2, indx, jndx;
    for j1 in range(0, NTSampInRead):
        indx  = j1 * nchans
        for j2 in range(nchans-1, -1, -1):
            jndx = j2 * NTSampInRead + j1
            outbuf[jndx]  = inbuf[indx+j2]

def FlipBand(outbuf, nchans, NTSampInRead):
    temp = np.zeros(nchans*NTSampInRead, dtype=np.float64)

    indx  = (nchans - 1);
    for i in range(0, nchans):
        jndx = (indx - i) * NTSampInRead
        kndx = i * NTSampInRead
        np.copyto(temp[jndx: jndx+NTSampInRead], outbuf[kndx + NTSampInRead])
    #memcpy(outbuf, temp, (sizeof(float)*NTSampInRead * nchans));
    outbuf = temp
    return

def FlipX(outbuf, xdim, ydim):
    temp = np.empty_like(outbuf[0:xdim])
    logger_hf.debug("FlipX: temp array dimension: %s"%str(temp.shape))

    for j in range(0, ydim):
        indx = j * xdim
        np.copyto(temp, outbuf[indx:indx+xdim])
        np.copyto(outbuf[indx: indx+xdim], temp[::-1])
    return

def comp_stats(arrey):
    #Compute mean and stddev of floating point vector array in a fast way, without using the outliers.

    new_vec = np.sort(arrey,axis=None)

    #Removing the lowest 5% and highest 5% of data, this takes care of outliers.
    new_vec = new_vec[int(len(new_vec)*.05):int(len(new_vec)*.95)]
    the_median = np.median(new_vec)
    the_stddev = new_vec.std()

    return the_median, the_stddev<|MERGE_RESOLUTION|>--- conflicted
+++ resolved
@@ -6,15 +6,8 @@
 
 
 def chan_freq(header, fine_channel, tdwidth, ref_frame):
-<<<<<<< HEAD
+    try:
 
-
-    fftlen = header[u'NAXIS1']
-    chan_index = fine_channel - (tdwidth-fftlen)/2
-    chanfreq = header[u'FCNTR'] + (chan_index - fftlen/2)*np.abs(header[u'DELTAF'])
-
-=======
-    try:
         fftlen = header[u'NAXIS1']
         chan_index = fine_channel - (tdwidth-fftlen)/2
         chanfreq = header[u'FCNTR'] + (chan_index - fftlen/2)*header[u'DELTAF']
@@ -22,7 +15,6 @@
         fftlen = header[b'NAXIS1']
         chan_index = fine_channel - (tdwidth-fftlen)/2
         chanfreq = header[b'FCNTR'] + (chan_index - fftlen/2)*header[b'DELTAF']
->>>>>>> 626e0267
     #/* apply doppler correction */
     if ref_frame == 1:
         try:
