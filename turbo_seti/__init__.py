--- conflicted
+++ resolved
@@ -1,15 +1,4 @@
-<<<<<<< HEAD
-from .findoppler import seti_event
-from .findevent import find_event,plot_event,find_scan_sets
-from pkg_resources import get_distribution, DistributionNotFound
-
-try:
-    __version__ = get_distribution('turbo_seti').version
-except DistributionNotFound:
-    __version__ = '0.0.0 - please install via pip/setup.py'
-=======
 try:
     from .findoppler import seti_event, find_candidates, plot_candidates
 except:
-    from findoppler import seti_event, find_candidates, plot_candidates
->>>>>>> 626e0267
+    from findoppler import seti_event, find_candidates, plot_candidates