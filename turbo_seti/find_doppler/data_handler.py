--- conflicted
+++ resolved
@@ -75,11 +75,7 @@
             self.filesize = self.filestat.st_size/(1024.0**2)
 
             # Grab header from DATAH5
-<<<<<<< HEAD
-            dobj_master = DATAH5(filename, kernels=self.kernels)
-=======
-            dobj_master = DATAH5(filename, n_coarse_chan=self.n_coarse_chan)
->>>>>>> ce9c7c13
+            dobj_master = DATAH5(filename, n_coarse_chan=self.n_coarse_chan, kernels=self.kernels)
             self.header = dobj_master.header
             dobj_master.close()
 
