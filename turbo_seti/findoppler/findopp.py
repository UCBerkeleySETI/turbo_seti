--- conflicted
+++ resolved
@@ -7,12 +7,6 @@
 import logging
 logger = logging.getLogger(__name__)
 import gc   #Garbage collector.
-
-<<<<<<< HEAD
-from data_handdler import DATAHandle
-from file_writers import FileWriter, LogWriter
-from helper_functions import chan_freq
-=======
 
 try:
     from .data_handler import DATAHandle
@@ -22,20 +16,15 @@
     from data_handler import DATAHandle
     from file_writers import FileWriter, LogWriter
     from helper_functions import chan_freq
->>>>>>> 65951fad
 
 #For importing cython code
 import pyximport
 pyximport.install(setup_args={"include_dirs":np.get_include()}, reload_support=True)
-<<<<<<< HEAD
-import taylor_tree as tt
-=======
 
 try:
     from . import taylor_tree as tt
 except:
     import taylor_tree as tt
->>>>>>> 65951fad
 
 #For debugging
 #import cProfile
