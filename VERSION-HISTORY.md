--- conflicted
+++ resolved
@@ -4,11 +4,8 @@
 
 | `YYYY_MM_DD` | `Version` | `Contents` |
 | :--: | :--: | :-- |
-<<<<<<< HEAD
-| 2021-07-15 | 2.1.5 | Calculate normalized value inside hitsearch kernel on GPU-mode. |
-=======
+| 2021-07-15 | 2.1.6 | Calculate normalized value inside hitsearch kernel on GPU-mode. |
 | 2021-07-16 | 2.1.5 | Failed to pass the gpu_id from find_doppler.py to data_handler.py. (issue #254). |
->>>>>>> f51aa50d
 | 2021-07-15 | 2.1.4 | Add GPU device selection with cli argument gpu_id. (issue #254). |
 | 2021-07-15 | 2.1.3 | Diagnose out of range time steps with correct messages (issue #256). |
 | | | Also, stop catching exceptions in seti_event.py which causes a cascade in tracebacks. |
